--- conflicted
+++ resolved
@@ -10,7 +10,13 @@
 )
 
 func (c *client) ComposeUp(project *compose.Project, loadBalancerArn *string) error {
-<<<<<<< HEAD
+	ok, err := c.ClusterExists()
+	if err != nil {
+		return err
+	}
+	if !ok {
+		c.CreateCluster()
+	}
 	_, err := c.CF.DescribeStacks(&cloudformation.DescribeStacksInput{
 		StackName: aws.String(project.Name),
 	})
@@ -19,15 +25,6 @@
 		return fmt.Errorf("we do not (yet) support updating an existing CloudFormation stack")
 	}
 
-=======
-	ok, err := c.ClusterExists()
-	if err != nil {
-		return err
-	}
-	if !ok {
-		c.CreateCluster()
-	}
->>>>>>> ebea4c0e
 	template, err := c.Convert(project, loadBalancerArn)
 	if err != nil {
 		return err
